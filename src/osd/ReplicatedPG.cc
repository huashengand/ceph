// -*- mode:C++; tab-width:8; c-basic-offset:2; indent-tabs-mode:t -*- 
/*
 * Ceph - scalable distributed file system
 *
 * Copyright (C) 2004-2006 Sage Weil <sage@newdream.net>
 *
 * This is free software; you can redistribute it and/or
 * modify it under the terms of the GNU Lesser General Public
 * License version 2.1, as published by the Free Software 
 * Foundation.  See file COPYING.
 * 
 */


#include "ReplicatedPG.h"
#include "OSD.h"

#include "common/Logger.h"

#include "messages/MOSDOp.h"
#include "messages/MOSDOpReply.h"
#include "messages/MOSDSubOp.h"
#include "messages/MOSDSubOpReply.h"

#include "messages/MOSDPGNotify.h"
#include "messages/MOSDPGRemove.h"

#include "messages/MOSDPing.h"

#include "config.h"

#define  dout(l)    if (l<=g_conf.debug || l<=g_conf.debug_osd) *_dout << dbeginl << g_clock.now() << " osd" << osd->get_nodeid() << " " << (osd->osdmap ? osd->osdmap->get_epoch():0) << " " << *this << " "
#define  derr(l)    if (l<=g_conf.debug || l<=g_conf.debug_osd) *_derr << dbeginl << g_clock.now() << " osd" << osd->get_nodeid() << " " << (osd->osdmap ? osd->osdmap->get_epoch():0) << " " << *this << " "

#include <errno.h>
#include <sys/stat.h>

static const int LOAD_LATENCY    = 1;
static const int LOAD_QUEUE_SIZE = 2;
static const int LOAD_HYBRID     = 3;


// =======================
// pg changes

bool ReplicatedPG::same_for_read_since(epoch_t e)
{
  return (e >= info.history.same_acker_since);
}

bool ReplicatedPG::same_for_modify_since(epoch_t e)
{
  return (e >= info.history.same_primary_since);
}

bool ReplicatedPG::same_for_rep_modify_since(epoch_t e)
{
  // check osd map: same set, or primary+acker?
  return (e >= info.history.same_primary_since &&
	  e >= info.history.same_acker_since);    
}

// ====================
// missing objects

bool ReplicatedPG::is_missing_object(object_t oid)
{
  return missing.missing.count(oid);
}
 

void ReplicatedPG::wait_for_missing_object(object_t oid, Message *m)
{
  assert(is_missing_object(oid));

  pobject_t poid(info.pgid.pool(), 0, oid);

  // we don't have it (yet).
  eversion_t v = missing.missing[oid];
  if (pulling.count(oid)) {
    dout(7) << "missing "
	    << poid 
	    << " v " << v
	    << ", already pulling"
	    << dendl;
  } else {
    dout(7) << "missing " 
	    << poid 
	    << " v " << v
	    << ", pulling"
	    << dendl;
    pull(poid);
  }
  waiting_for_missing_object[oid].push_back(m);
}


// ==========================================================

/** preprocess_op - preprocess an op (before it gets queued).
 * fasttrack read
 */
bool ReplicatedPG::preprocess_op(MOSDOp *op, utime_t now)
{
  // we only care about reads here on out..
  if (!op->is_read()) 
    return false;

  object_t oid = op->get_oid();
  pobject_t poid(info.pgid.pool(), 0, oid);

  // -- load balance reads --
  if (is_primary() &&
      g_conf.osd_rep == OSD_REP_PRIMARY) {
    // -- read on primary+acker ---
    
    // test
    if (false) {
      if (acting.size() > 1) {
	int peer = acting[1];
	dout(-10) << "preprocess_op fwd client read op to osd" << peer
		  << " for " << op->get_orig_source() << " " << op->get_orig_source_inst() << dendl;
	osd->messenger->forward_message(op, osd->osdmap->get_inst(peer));
	return true;
      }
    }
    
    // -- balance reads?
    if (g_conf.osd_balance_reads &&
	!op->get_source().is_osd()) {
      // flash crowd?
      bool is_flash_crowd_candidate = false;
      if (g_conf.osd_flash_crowd_iat_threshold > 0) {
	osd->iat_averager.add_sample( oid, (double)g_clock.now() );
	is_flash_crowd_candidate = osd->iat_averager.is_flash_crowd_candidate( oid );
      }

      // hot?
      double temp = 0;
      if (stat_object_temp_rd.count(oid))
	temp = stat_object_temp_rd[oid].get(op->get_recv_stamp());
      bool is_hotly_read = temp > g_conf.osd_balance_reads_temp;

      dout(20) << "balance_reads oid " << oid << " temp " << temp 
		<< (is_hotly_read ? " hotly_read":"")
		<< (is_flash_crowd_candidate ? " flash_crowd_candidate":"")
		<< dendl;

      bool should_balance = is_flash_crowd_candidate || is_hotly_read;
      bool is_balanced = false;
      bool b;
      // *** FIXME *** this may block, and we're in the fast path! ***
      if (g_conf.osd_balance_reads &&
	  osd->store->getattr(info.pgid, poid, "balance-reads", &b, 1) >= 0)
	is_balanced = true;
      
      if (!is_balanced && should_balance &&
	  balancing_reads.count(oid) == 0) {
	dout(-10) << "preprocess_op balance-reads on " << oid << dendl;
	balancing_reads.insert(oid);
	ceph_object_layout layout;
	layout.ol_pgid = info.pgid.u.pg64;
	layout.ol_stripe_unit = 0;
	MOSDOp *pop = new MOSDOp(0, osd->get_tid(),
				 oid,
				 layout,
				 osd->osdmap->get_epoch(),
				 CEPH_OSD_OP_BALANCEREADS, 0);
	do_op(pop);
      }
      if (is_balanced && !should_balance &&
	  !unbalancing_reads.count(oid) == 0) {
	dout(-10) << "preprocess_op unbalance-reads on " << oid << dendl;
	unbalancing_reads.insert(oid);
	ceph_object_layout layout;
	layout.ol_pgid = info.pgid.u.pg64;
	layout.ol_stripe_unit = 0;
	MOSDOp *pop = new MOSDOp(0, osd->get_tid(),
				 oid,
				 layout,
				 osd->osdmap->get_epoch(),
				 CEPH_OSD_OP_UNBALANCEREADS, 0);
	do_op(pop);
      }
    }
    
    // -- read shedding
    if (g_conf.osd_shed_reads &&
	g_conf.osd_stat_refresh_interval > 0 &&
	!op->get_source().is_osd()) {        // no re-shedding!
      Mutex::Locker lock(osd->peer_stat_lock);

      osd->_refresh_my_stat(now);

      // check my load. 
      // TODO xxx we must also compare with our own load
      // if i am x percentage higher than replica , 
      // redirect the read 

      int shedto = -1;
      double bestscore = 0.0;  // highest positive score wins
      
      // we calculate score values such that we can interpret them as a probability.

      switch (g_conf.osd_shed_reads) {
      case LOAD_LATENCY:
	// above some minimum?
	if (osd->my_stat.read_latency >= g_conf.osd_shed_reads_min_latency) {  
	  for (unsigned i=1; i<acting.size(); ++i) {
	    int peer = acting[i];
	    if (osd->peer_stat.count(peer) == 0) continue;

	    // assume a read_latency of 0 (technically, undefined) is OK, since
	    // we'll be corrected soon enough if we're wrong.

	    double plat = osd->peer_stat[peer].read_latency_mine;

	    double diff = osd->my_stat.read_latency - plat;
	    if (diff < g_conf.osd_shed_reads_min_latency_diff) continue;

	    double c = .002; // add in a constant to smooth it a bit
	    double latratio = 
	      (c+osd->my_stat.read_latency) /   
	      (c+plat);
	    double p = (latratio - 1.0) / 2.0 / latratio;
	    dout(15) << "preprocess_op " << op->get_reqid() 
		      << " my read latency " << osd->my_stat.read_latency
		      << ", peer osd" << peer << " is " << plat << " (" << osd->peer_stat[peer].read_latency << ")"
		      << ", latratio " << latratio
		      << ", p=" << p
		      << dendl;
	    if (latratio > g_conf.osd_shed_reads_min_latency_ratio &&
		p > bestscore &&
		drand48() < p) {
	      shedto = peer;
	      bestscore = p;
	    }
	  }
	}
	break;
	
      case LOAD_HYBRID:
	// dumb mostly
	if (osd->my_stat.read_latency >= g_conf.osd_shed_reads_min_latency) {
	  for (unsigned i=1; i<acting.size(); ++i) {
	    int peer = acting[i];
	    if (osd->peer_stat.count(peer) == 0/* ||
		osd->peer_stat[peer].read_latency <= 0*/) continue;

	    if (osd->peer_stat[peer].qlen < osd->my_stat.qlen) {
	      
	      if (osd->my_stat.read_latency - osd->peer_stat[peer].read_latency >
		  g_conf.osd_shed_reads_min_latency_diff) continue;

	      double qratio = osd->pending_ops / osd->peer_stat[peer].qlen;
	      
	      double c = .002; // add in a constant to smooth it a bit
	      double latratio = 
		(c+osd->my_stat.read_latency)/   
		(c+osd->peer_stat[peer].read_latency);
	      double p = (latratio - 1.0) / 2.0 / latratio;
	      
	      dout(-15) << "preprocess_op " << op->get_reqid() 
			<< " my qlen / rdlat " 
			<< osd->pending_ops << " " << osd->my_stat.read_latency
			<< ", peer osd" << peer << " is "
			<< osd->peer_stat[peer].qlen << " " << osd->peer_stat[peer].read_latency
			<< ", qratio " << qratio
			<< ", latratio " << latratio
			<< ", p=" << p
			<< dendl;
	      if (latratio > g_conf.osd_shed_reads_min_latency_ratio &&
		  p > bestscore &&
		  drand48() < p) {
		shedto = peer;
		bestscore = p;
	      }
	    }
	  }
	}
	break;

	/*
      case LOAD_QUEUE_SIZE:
	// am i above my average?  -- dumb
	if (osd->pending_ops > osd->my_stat.qlen) {
	  // yes. is there a peer who is below my average?
	  for (unsigned i=1; i<acting.size(); ++i) {
	    int peer = acting[i];
	    if (osd->peer_stat.count(peer) == 0) continue;
	    if (osd->peer_stat[peer].qlen < osd->my_stat.qlen) {
	      // calculate a probability that we should redirect
	      float p = (osd->my_stat.qlen - osd->peer_stat[peer].qlen) / osd->my_stat.qlen;  // this is dumb.
	      float v = 1.0 - p;
	      
	      dout(10) << "my qlen " << osd->pending_ops << " > my_avg " << osd->my_stat.qlen
		       << ", peer osd" << peer << " has qlen " << osd->peer_stat[peer].qlen
		       << ", p=" << p
		       << ", v= "<< v
		       << dendl;
	      
	      if (v > bestscore) {
		shedto = peer;
		bestscore = v;
	      }
	    }
	  }
	}
	break;*/

      }
	
      // shed?
      if (shedto >= 0) {
	dout(10) << "preprocess_op shedding read to peer osd" << shedto
		  << " " << op->get_reqid()
		  << dendl;
	op->set_peer_stat(osd->my_stat);
	osd->messenger->forward_message(op, osd->osdmap->get_inst(shedto));
	osd->stat_rd_ops_shed_out++;
	osd->logger->inc("shdout");
	return true;
      }
    }
  } // endif balance reads


  // -- fastpath read?
  // if this is a read and the data is in the cache, do an immediate read.. 
  if ( g_conf.osd_immediate_read_from_cache ) {
    if (osd->store->is_cached( info.pgid, poid,
			       op->get_offset(), 
			       op->get_length() ) == 0) {
      if (!is_primary() && !op->get_source().is_osd()) {
	// am i allowed?
	bool v;
	if (osd->store->getattr(info.pgid, poid, "balance-reads", &v, 1) < 0) {
	  dout(-10) << "preprocess_op in-cache but no balance-reads on " << oid
		    << ", fwd to primary" << dendl;
	  osd->messenger->forward_message(op, osd->osdmap->get_inst(get_primary()));
	  return true;
	}
      }

      // do it now
      dout(10) << "preprocess_op data is in cache, reading from cache" << *op <<  dendl;
      do_op(op);
      return true;
    }
  }

  return false;
}


/** do_op - do an op
 * pg lock will be held (if multithreaded)
 * osd_lock NOT held.
 */
void ReplicatedPG::do_op(MOSDOp *op) 
{
  //dout(15) << "do_op " << *op << dendl;

  osd->logger->inc("op");

  switch (op->get_op()) {
    
    // reads
  case CEPH_OSD_OP_READ:
  case CEPH_OSD_OP_STAT:
    op_read(op);
    break;
    
    // writes
  case CEPH_OSD_OP_WRNOOP:
  case CEPH_OSD_OP_WRITE:
  case CEPH_OSD_OP_ZERO:
  case CEPH_OSD_OP_DELETE:
  case CEPH_OSD_OP_TRUNCATE:
  case CEPH_OSD_OP_WRLOCK:
  case CEPH_OSD_OP_WRUNLOCK:
  case CEPH_OSD_OP_RDLOCK:
  case CEPH_OSD_OP_RDUNLOCK:
  case CEPH_OSD_OP_UPLOCK:
  case CEPH_OSD_OP_DNLOCK:
  case CEPH_OSD_OP_BALANCEREADS:
  case CEPH_OSD_OP_UNBALANCEREADS:
    op_modify(op);
    break;
    
  default:
    assert(0);
  }
}


void ReplicatedPG::do_sub_op(MOSDSubOp *op)
{
  dout(15) << "do_sub_op " << *op << dendl;

  osd->logger->inc("subop");

  switch (op->op) {
    
    // rep stuff
  case CEPH_OSD_OP_PULL:
    sub_op_pull(op);
    break;
  case CEPH_OSD_OP_PUSH:
    sub_op_push(op);
    break;
    
    // writes
  case CEPH_OSD_OP_WRNOOP:
  case CEPH_OSD_OP_WRITE:
  case CEPH_OSD_OP_ZERO:
  case CEPH_OSD_OP_DELETE:
  case CEPH_OSD_OP_TRUNCATE:
  case CEPH_OSD_OP_WRLOCK:
  case CEPH_OSD_OP_WRUNLOCK:
  case CEPH_OSD_OP_RDLOCK:
  case CEPH_OSD_OP_RDUNLOCK:
  case CEPH_OSD_OP_UPLOCK:
  case CEPH_OSD_OP_DNLOCK:
  case CEPH_OSD_OP_BALANCEREADS:
  case CEPH_OSD_OP_UNBALANCEREADS:
    sub_op_modify(op);
    break;
    
  default:
    assert(0);
  }

}

void ReplicatedPG::do_sub_op_reply(MOSDSubOpReply *r)
{
  if (r->get_op() == CEPH_OSD_OP_PUSH) {
    // continue peer recovery
    sub_op_push_reply(r);
  } else {
    sub_op_modify_reply(r);
  }
}



// ========================================================================
// READS

void ReplicatedPG::op_read(MOSDOp *op)
{
  object_t oid = op->get_oid();
  pobject_t poid(info.pgid.pool(), 0, oid);

  dout(10) << "op_read " << MOSDOp::get_opname(op->get_op())
	   << " " << oid 
           << " " << op->get_offset() << "~" << op->get_length() 
           << dendl;
  
  // wrlocked?
  if (block_if_wrlocked(op)) 
    return;

  // !primary and unbalanced?
  //  (ignore ops forwarded from the primary)
  if (!is_primary()) {
    if (op->get_source().is_osd() &&
	op->get_source().num() == get_primary()) {
      // read was shed to me by the primary
      int from = op->get_source().num();
      osd->take_peer_stat(from, op->get_peer_stat());
      dout(10) << "read shed IN from " << op->get_source() 
		<< " " << op->get_reqid()
		<< ", me = " << osd->my_stat.read_latency_mine
		<< ", them = " << op->get_peer_stat().read_latency
		<< (osd->my_stat.read_latency_mine > op->get_peer_stat().read_latency ? " WTF":"")
		<< dendl;
      osd->logger->inc("shdin");

      // does it look like they were wrong to do so?
      Mutex::Locker lock(osd->peer_stat_lock);
      if (osd->my_stat.read_latency_mine > op->get_peer_stat().read_latency &&
	  osd->my_stat_on_peer[from].read_latency_mine < op->get_peer_stat().read_latency) {
	dout(-10) << "read shed IN from " << op->get_source() 
		  << " " << op->get_reqid()
		  << " and me " << osd->my_stat.read_latency_mine
		  << " > them " << op->get_peer_stat().read_latency
		  << ", but they didn't know better, sharing" << dendl;
	osd->my_stat_on_peer[from] = osd->my_stat;
	osd->messenger->send_message(new MOSDPing(osd->osdmap->get_epoch(), osd->my_stat),
				     osd->osdmap->get_inst(from));
      }
    } else {
      // make sure i exist and am balanced, otherwise fw back to acker.
      bool b;
      if (!osd->store->exists(info.pgid, poid) || 
	  osd->store->getattr(info.pgid, poid, "balance-reads", &b, 1) < 0) {
	dout(-10) << "read on replica, object " << poid 
		  << " dne or no balance-reads, fw back to primary" << dendl;
	osd->messenger->forward_message(op, osd->osdmap->get_inst(get_acker()));
	return;
      }
    }
  }
  

  // set up reply
  MOSDOpReply *reply = new MOSDOpReply(op, 0, osd->osdmap->get_epoch(), true); 
  long r = 0;

  // do it.
  if (poid.oid.snap && !pick_object_rev(poid, op->get_snaps())) {
    // we have no revision for this request.
    r = -EEXIST;
    goto done;
  } 
  
  // check inc_lock?
  if (op->get_inc_lock() > 0) {
    __u32 cur = 0;
    osd->store->getattr(info.pgid, poid, "inc_lock", &cur, sizeof(cur));
    if (cur > op->get_inc_lock()) {
      dout(10) << " inc_lock " << cur << " > " << op->get_inc_lock()
	       << " on " << poid << dendl;
      r = -EINCLOCKED;
      goto done;
    }
  }
  
  switch (op->get_op()) {
  case CEPH_OSD_OP_READ:
    {
      // read into a buffer
      bufferlist bl;
      r = osd->store->read(info.pgid, poid, 
			   op->get_offset(), op->get_length(),
			   bl);
      reply->set_data(bl);
      if (r >= 0) 
	reply->set_length(r);
      else
	reply->set_length(0);
      dout(10) << " read got " << r << " / " << op->get_length() << " bytes from obj " << oid << dendl;
    }
    osd->logger->inc("c_rd");
    osd->logger->inc("c_rdb", op->get_length());
    break;
    
  case CEPH_OSD_OP_STAT:
    {
      struct stat st;
      memset(&st, sizeof(st), 0);
      r = osd->store->stat(info.pgid, poid, &st);
      if (r >= 0)
	reply->set_length(st.st_size);
    }
    break;
    
  default:
      assert(0);
  }
  
  
 done:
  if (r >= 0) {
    reply->set_result(0);

    utime_t now = g_clock.now();
    utime_t diff = now;
    diff -= op->get_recv_stamp();
    dout(10) <<  "op_read " << op->get_reqid() << " total op latency " << diff << dendl;
    Mutex::Locker lock(osd->peer_stat_lock);
    osd->stat_rd_ops_in_queue--;
    osd->read_latency_calc.add(diff);

    if (is_primary() &&
	g_conf.osd_balance_reads)
      stat_object_temp_rd[oid].hit(now);  // hit temp.

  } else {
    reply->set_result(r);   // error
  }
  
  // send it
  osd->messenger->send_message(reply, op->get_orig_source_inst());
  
  delete op;
}






// ========================================================================
// MODIFY

void ReplicatedPG::prepare_transaction(ObjectStore::Transaction& t, osd_reqid_t reqid,
				       pobject_t poid, int op, eversion_t at_version,
				       off_t offset, off_t length, bufferlist& bl,
				       snapid_t follows_snap, vector<snapid_t>& snaps,
				       __u32 inc_lock, eversion_t trim_to)
{
  // WRNOOP does nothing.
  if (op == CEPH_OSD_OP_WRNOOP) 
    return;

<<<<<<< HEAD
=======
  // raise last_complete?
  if (info.last_complete == info.last_update)
    info.last_complete = version;
  
  // raise last_update.
  assert(version > info.last_update);
  info.last_update = version;
  
  // write pg info
  bufferlist infobl;
  ::encode(info, infobl);
  t.collection_setattr(pgid, "info", infobl);
>>>>>>> 689a8d28

  // clone?
  if (poid.oid.snap) {
    assert(poid.oid.snap == NOSNAP);
    dout(20) << "snaps=" << snaps << "  follows_snap=" << follows_snap << dendl;;

    if (follows_snap &&
	!snaps.empty() && snaps[0] > follows_snap) {
      // clone
      pobject_t coid = poid;
      coid.oid.snap = snaps[0];
      
      unsigned l;
      for (l=1; l<snaps.size() && snaps[l] > follows_snap; l++) ;
      vector<snapid_t> csnaps(l);
      for (unsigned i=0; i<l; i++)
	csnaps[i] = snaps[i];

      // log clone
      dout(10) << "cloning to " << coid << " v " << at_version << " csnaps=" << csnaps << dendl;
      Log::Entry cloneentry(PG::Log::Entry::CLONE, coid.oid, at_version, reqid);
      dout(10) << "prepare_transaction " << cloneentry << dendl;
      log.add(cloneentry);
      assert(log.top == at_version);

      // prepare clone
      t.clone(info.pgid, poid, coid);
      t.setattr(info.pgid, coid, "snaps", &csnaps[0], csnaps.size()*sizeof(snapid_t));
      t.setattr(info.pgid, coid, "version", &at_version, sizeof(at_version));
      
      at_version.version++;

      /*
      // munge delete into a truncate?
      if (op == CEPH_OSD_OP_DELETE) {
	op = CEPH_OSD_OP_TRUNCATE;
	length = 0;
      }
      */
    }
  }
  
  // log op
  int opcode = Log::Entry::MODIFY;
  if (op == CEPH_OSD_OP_DELETE) opcode = Log::Entry::DELETE;
  Log::Entry logentry(opcode, poid.oid, at_version, reqid);
  dout(10) << "prepare_transaction " << op << " " << logentry << dendl;

  assert(at_version > log.top);
  log.add(logentry);
  assert(log.top == at_version);

  // prepare op
  switch (op) {

    // -- locking --

  case CEPH_OSD_OP_WRLOCK:
    { // lock object
      t.setattr(info.pgid, poid, "wrlock", &reqid.name, sizeof(entity_name_t));
    }
    break;  
  case CEPH_OSD_OP_WRUNLOCK:
    { // unlock objects
      t.rmattr(info.pgid, poid, "wrlock");
    }
    break;

  case CEPH_OSD_OP_BALANCEREADS:
    {
      bool bal = true;
      t.setattr(info.pgid, poid, "balance-reads", &bal, sizeof(bal));
    }
    break;
  case CEPH_OSD_OP_UNBALANCEREADS:
    {
      t.rmattr(info.pgid, poid, "balance-reads");
    }
    break;


    // -- modify --

  case CEPH_OSD_OP_WRITE:
    { // write
      assert(bl.length() == length);
      bufferlist nbl;
      nbl.claim(bl);    // give buffers to store; we keep *op in memory for a long time!
      t.write(info.pgid, poid, offset, length, nbl);
      if (inc_lock) t.setattr(info.pgid, poid, "inc_lock", &inc_lock, sizeof(inc_lock));
    }
    break;
    
  case CEPH_OSD_OP_ZERO:
    {
      // zero, remove, or truncate?
      struct stat st;
      int r = osd->store->stat(info.pgid, poid, &st);
      if (r >= 0) {
	if (offset == 0 && offset + length >= (loff_t)st.st_size) 
	  t.remove(info.pgid, poid);
	else {
	  t.zero(info.pgid, poid, offset, length);
	  if (inc_lock) t.setattr(info.pgid, poid, "inc_lock", &inc_lock, sizeof(inc_lock));
	}
      } else {
	// noop?
	dout(10) << "apply_transaction zero on " << poid << ", but dne?  stat returns " << r << dendl;
      }
    }
    break;

  case CEPH_OSD_OP_TRUNCATE:
    { // truncate
      t.truncate(info.pgid, poid, length);
      if (inc_lock) t.setattr(info.pgid, poid, "inc_lock", &inc_lock, sizeof(inc_lock));
    }
    break;
    
  case CEPH_OSD_OP_DELETE:
    { // delete
      t.remove(info.pgid, poid);
    }
    break;
    
  default:
    assert(0);
  }
  
  // object collection, version
  if (op != CEPH_OSD_OP_DELETE) {
    // object version
    t.setattr(info.pgid, poid, "version", &at_version, sizeof(at_version));

    if (snaps.size())
      t.setattr(info.pgid, poid, "follows_snap", &snaps[0], snaps.size() * sizeof(snapid_t));
  }

  // update pg info:
  // raise last_complete only if we were previously up to date
  if (info.last_complete == info.last_update)
    info.last_complete = at_version;
  
  // raise last_update.
  assert(at_version > info.last_update);
  info.last_update = at_version;
  
  // write pg info
  t.collection_setattr(info.pgid, "info", &info, sizeof(info));

  // prepare log append
  append_log(t, logentry, trim_to);
}



// ========================================================================
// rep op gather

class C_OSD_ModifyCommit : public Context {
public:
  ReplicatedPG *pg;
  tid_t rep_tid;
  eversion_t pg_last_complete;
  C_OSD_ModifyCommit(ReplicatedPG *p, tid_t rt, eversion_t lc) : pg(p), rep_tid(rt), pg_last_complete(lc) {
    pg->get();  // we're copying the pointer
  }
  void finish(int r) {
    pg->lock();
    if (!pg->is_deleted()) 
      pg->op_modify_commit(rep_tid, pg_last_complete);
    pg->put_unlock();
  }
};


void ReplicatedPG::get_rep_gather(RepGather *repop)
{
  //repop->lock.Lock();
  dout(10) << "get_repop " << *repop << dendl;
}

void ReplicatedPG::apply_repop(RepGather *repop)
{
  dout(10) << "apply_repop  applying update on " << *repop << dendl;
  assert(!repop->applied);

  Context *oncommit = new C_OSD_ModifyCommit(this, repop->rep_tid, repop->pg_local_last_complete);
  unsigned r = osd->store->apply_transaction(repop->t, oncommit);
  if (r)
    dout(-10) << "apply_repop  apply transaction return " << r << " on " << *repop << dendl;
  
  // discard my reference to the buffer
  repop->op->get_data().clear();
  
  repop->applied = true;


  // any completion stuff to do here?
  object_t oid = repop->op->get_oid();

  switch (repop->op->get_op()) { 
  case CEPH_OSD_OP_UNBALANCEREADS:
    dout(-10) << "apply_repop  completed unbalance-reads on " << oid << dendl;
    unbalancing_reads.erase(oid);
    if (waiting_for_unbalanced_reads.count(oid)) {
      osd->take_waiters(waiting_for_unbalanced_reads[oid]);
      waiting_for_unbalanced_reads.erase(oid);
    }
    break;

  case CEPH_OSD_OP_BALANCEREADS:
    dout(-10) << "apply_repop  completed balance-reads on " << oid << dendl;
    /*
    if (waiting_for_balanced_reads.count(oid)) {
      osd->take_waiters(waiting_for_balanced_reads[oid]);
      waiting_for_balanced_reads.erase(oid);
    }
    */
    break;
    
  case CEPH_OSD_OP_WRUNLOCK:
    dout(-10) << "apply_repop  completed wrunlock on " << oid << dendl;
    if (waiting_for_wr_unlock.count(oid)) {
      osd->take_waiters(waiting_for_wr_unlock[oid]);
      waiting_for_wr_unlock.erase(oid);
    }
    break;
  }   
  
  update_stats();
  
}

void ReplicatedPG::put_rep_gather(RepGather *repop)
{
  dout(10) << "put_repop " << *repop << dendl;
  
  // commit?
  if (repop->can_send_commit()) {
    if (repop->op->wants_commit()) {
      // send commit.
      MOSDOpReply *reply = new MOSDOpReply(repop->op, 0, osd->osdmap->get_epoch(), true);
      dout(10) << "put_repop  sending commit on " << *repop << " " << reply << dendl;
      osd->messenger->send_message(reply, repop->op->get_orig_source_inst());
      repop->sent_commit = true;
    }
  }

  // ack?
  else if (repop->can_send_ack()) {
    // apply
    if (!repop->applied)
      apply_repop(repop);

    if (repop->op->wants_ack()) {
      // send ack
      MOSDOpReply *reply = new MOSDOpReply(repop->op, 0, osd->osdmap->get_epoch(), false);
      dout(10) << "put_repop  sending ack on " << *repop << " " << reply << dendl;
      osd->messenger->send_message(reply, repop->op->get_orig_source_inst());
      repop->sent_ack = true;
    }

    utime_t now = g_clock.now();
    now -= repop->start;
    osd->logger->finc("rlsum", now);
    osd->logger->inc("rlnum", 1);
  }

  // done.
  if (repop->can_delete()) {
    // adjust peers_complete_thru
    if (!repop->pg_complete_thru.empty()) {
      eversion_t min = info.last_complete;  // hrm....
      for (unsigned i=0; i<acting.size(); i++) {
        if (repop->pg_complete_thru[acting[i]] < min)      // note: if we haven't heard, it'll be zero, which is what we want.
          min = repop->pg_complete_thru[acting[i]];
      }
      
      if (min > peers_complete_thru) {
        dout(10) << "put_repop  peers_complete_thru " 
				 << peers_complete_thru << " -> " << min
				 << dendl;
        peers_complete_thru = min;
      }
    }

    dout(10) << "put_repop  deleting " << *repop << dendl;
	
    assert(rep_gather.count(repop->rep_tid));
    rep_gather.erase(repop->rep_tid);
	
    delete repop->op;
    delete repop;
  }
}


void ReplicatedPG::issue_repop(RepGather *repop, int dest, utime_t now)
{
  pobject_t poid(info.pgid.pool(), 0, repop->op->get_oid());
  dout(7) << " issue_repop rep_tid " << repop->rep_tid
          << " o " << poid
          << " to osd" << dest
          << dendl;
  
  // forward the write/update/whatever
  MOSDSubOp *wr = new MOSDSubOp(repop->op->get_reqid(), info.pgid, poid,
				repop->op->get_op(), 
				repop->op->get_offset(), repop->op->get_length(), 
				osd->osdmap->get_epoch(), 
				repop->rep_tid, repop->op->get_inc_lock(), repop->at_version,
				repop->follows_snap);
  wr->snaps = repop->snaps;
  wr->get_data() = repop->op->get_data();   // _copy_ bufferlist
  wr->pg_trim_to = peers_complete_thru;
  wr->peer_stat = osd->get_my_stat_for(now, dest);
  osd->messenger->send_message(wr, osd->osdmap->get_inst(dest));
}

ReplicatedPG::RepGather *ReplicatedPG::new_rep_gather(MOSDOp *op, tid_t rep_tid, eversion_t nv,
						      snapid_t follows_snap, vector<snapid_t> &snaps)
{
  dout(10) << "new_rep_gather rep_tid " << rep_tid << " on " << *op << dendl;
  RepGather *repop = new RepGather(op, rep_tid, nv, info.last_complete,
				   follows_snap, snaps);
  
  // osds. commits all come to me.
  for (unsigned i=0; i<acting.size(); i++) {
    int osd = acting[i];
    repop->osds.insert(osd);
    repop->waitfor_commit.insert(osd);
  }

  // primary.  all osds ack to me.
  for (unsigned i=0; i<acting.size(); i++) {
    int osd = acting[i];
    repop->waitfor_ack.insert(osd);
  }

  repop->start = g_clock.now();

  rep_gather[repop->rep_tid] = repop;

  // anyone waiting?  (acks that got here before the op did)
  if (waiting_for_repop.count(repop->rep_tid)) {
    osd->take_waiters(waiting_for_repop[repop->rep_tid]);
    waiting_for_repop.erase(repop->rep_tid);
  }

  return repop;
}
 

void ReplicatedPG::repop_ack(RepGather *repop,
                    int result, bool commit,
                    int fromosd, eversion_t pg_complete_thru)
{
  MOSDOp *op = repop->op;

  dout(7) << "repop_ack rep_tid " << repop->rep_tid << " op " << *op
          << " result " << result << " commit " << commit << " from osd" << fromosd
          << dendl;

  get_rep_gather(repop);
  {
    if (commit) {
      // commit
      assert(repop->waitfor_commit.count(fromosd));      
      repop->waitfor_commit.erase(fromosd);
      repop->waitfor_ack.erase(fromosd);
      repop->pg_complete_thru[fromosd] = pg_complete_thru;
    } else {
      // ack
      repop->waitfor_ack.erase(fromosd);
    }
  }
  put_rep_gather(repop);
}























/** op_modify_commit
 * transaction commit on the acker.
 */
void ReplicatedPG::op_modify_commit(tid_t rep_tid, eversion_t pg_complete_thru)
{
  if (rep_gather.count(rep_tid)) {
    RepGather *repop = rep_gather[rep_tid];
    
    dout(10) << "op_modify_commit " << *repop->op << dendl;
    get_rep_gather(repop);
    {
      assert(repop->waitfor_commit.count(osd->get_nodeid()));
      repop->waitfor_commit.erase(osd->get_nodeid());
      repop->pg_complete_thru[osd->get_nodeid()] = pg_complete_thru;
    }
    put_rep_gather(repop);
    dout(10) << "op_modify_commit done on " << repop << dendl;
  } else {
    dout(10) << "op_modify_commit rep_tid " << rep_tid << " dne" << dendl;
  }
}



// commit (to disk) callback
class C_OSD_RepModifyCommit : public Context {
public:
  ReplicatedPG *pg;
  MOSDSubOp *op;
  int destosd;

  eversion_t pg_last_complete;

  Mutex lock;
  Cond cond;
  bool acked;
  bool waiting;

  C_OSD_RepModifyCommit(ReplicatedPG *p, MOSDSubOp *oo, int dosd, eversion_t lc) : 
    pg(p), op(oo), destosd(dosd), pg_last_complete(lc),
    acked(false), waiting(false) { 
    pg->get();  // we're copying the pointer.
  }
  void finish(int r) {
    lock.Lock();
    assert(!waiting);
    while (!acked) {
      waiting = true;
      cond.Wait(lock);
    }
    assert(acked);
    lock.Unlock();

    pg->lock();
    pg->sub_op_modify_commit(op, destosd, pg_last_complete);
    pg->put_unlock();
  }
  void ack() {
    lock.Lock();
    assert(!acked);
    acked = true;
    if (waiting) cond.Signal();

    // discard my reference to buffer
    op->get_data().clear();

    lock.Unlock();
  }
};


void ReplicatedPG::op_modify(MOSDOp *op)
{
  int whoami = osd->get_nodeid();
  pobject_t poid(info.pgid.pool(), 0, op->get_oid());

  const char *opname = MOSDOp::get_opname(op->get_op());

  // make sure it looks ok
  if (op->get_op() == CEPH_OSD_OP_WRITE &&
      op->get_length() != op->get_data().length()) {
    dout(0) << "op_modify got bad write, claimed length " << op->get_length() 
	    << " != payload length " << op->get_data().length()
	    << dendl;
    delete op;
    return;
  }

  // --- locking ---

  // wrlock?
  if (op->get_op() != CEPH_OSD_OP_WRNOOP &&  // except WRNOOP; we just want to flush
      block_if_wrlocked(op)) 
    return; // op will be handled later, after the object unlocks
  
  // check inc_lock?
  if (op->get_inc_lock() > 0) {
    __u32 cur = 0;
    osd->store->getattr(info.pgid, poid, "inc_lock", &cur, sizeof(cur));
    if (cur > op->get_inc_lock()) {
      dout(10) << " inc_lock " << cur << " > " << op->get_inc_lock()
	       << " on " << poid << dendl;
      MOSDOpReply *reply = new MOSDOpReply(op, -EINCLOCKED, osd->osdmap->get_epoch(), true);
      osd->messenger->send_message(reply, op->get_orig_source_inst());
      delete op;
      return;
    }
  }

  // balance-reads set?
  char v;
  if ((op->get_op() != CEPH_OSD_OP_BALANCEREADS && op->get_op() != CEPH_OSD_OP_UNBALANCEREADS) &&
      (osd->store->getattr(info.pgid, poid, "balance-reads", &v, 1) >= 0 ||
       balancing_reads.count(poid.oid))) {
    
    if (!unbalancing_reads.count(poid.oid)) {
      // unbalance
      dout(-10) << "preprocess_op unbalancing-reads on " << poid.oid << dendl;
      unbalancing_reads.insert(poid.oid);
      
      ceph_object_layout layout;
      layout.ol_pgid = info.pgid.u.pg64;
      layout.ol_stripe_unit = 0;
      MOSDOp *pop = new MOSDOp(0, osd->get_tid(),
			       poid.oid,
			       layout,
			       osd->osdmap->get_epoch(),
			       CEPH_OSD_OP_UNBALANCEREADS, 0);
      do_op(pop);
    }

    // add to wait queue
    dout(-10) << "preprocess_op waiting for unbalance-reads on " << poid.oid << dendl;
    waiting_for_unbalanced_reads[poid.oid].push_back(op);
    return;
  }

  // dup op?
  if (is_dup(op->get_reqid())) {
    dout(3) << "op_modify " << opname << " dup op " << op->get_reqid()
             << ", doing WRNOOP" << dendl;
    op->set_op(CEPH_OSD_OP_WRNOOP);
    opname = MOSDOp::get_opname(op->get_op());
  }


  // version
  eversion_t av = log.top;
  if (op->get_op() != CEPH_OSD_OP_WRNOOP) {
    av.epoch = osd->osdmap->get_epoch();
    av.version++;
    assert(av > info.last_update);
    assert(av > log.top);
  }

  // snap cloning?
  snapid_t follows = 0;
  if (poid.oid.snap == CEPH_NOSNAP)
    osd->store->getattr(info.pgid, poid, "follows_snap", &follows, sizeof(follows));


  // set version in op, for benefit of client and our eventual reply
  op->set_version(av);

  dout(10) << "op_modify " << opname 
           << " " << poid.oid 
           << " av " << av 
	   << " snaps=" << op->get_snaps()
	   << " follows_snap " << follows
           << " " << op->get_offset() << "~" << op->get_length()
           << dendl;  

  // are any peers missing this?
  for (unsigned i=1; i<acting.size(); i++) {
    int peer = acting[i];
    if (peer_missing.count(peer) &&
        peer_missing[peer].is_missing(poid.oid)) {
      // push it before this update. 
      // FIXME, this is probably extra much work (eg if we're about to overwrite)
      push(poid, peer);
    }
  }

  if (op->get_op() == CEPH_OSD_OP_WRITE) {
    osd->logger->inc("c_wr");
    osd->logger->inc("c_wrb", op->get_length());
  }

  // note my stats
  utime_t now = g_clock.now();

  // issue replica writes
  tid_t rep_tid = osd->get_tid();
  RepGather *repop = new_rep_gather(op, rep_tid, av, follows, op->get_snaps());
  for (unsigned i=1; i<acting.size(); i++)
    issue_repop(repop, acting[i], now);

  // we are acker.
  if (op->get_op() != CEPH_OSD_OP_WRNOOP) {
    // log and update later.
    prepare_transaction(repop->t, op->get_reqid(),
			poid, op->get_op(), av,
			op->get_offset(), op->get_length(), op->get_data(),
			follows, op->get_snaps(),
			op->get_inc_lock(), peers_complete_thru);
  }
  
  // (logical) local ack.
  // (if alone, this will apply the update.)
  get_rep_gather(repop);
  {
    assert(repop->waitfor_ack.count(whoami));
    repop->waitfor_ack.erase(whoami);
  }
  put_rep_gather(repop);
}



// sub op modify

void ReplicatedPG::sub_op_modify(MOSDSubOp *op)
{
  pobject_t poid = op->poid;
  const char *opname = MOSDOp::get_opname(op->op);
  
  dout(10) << "sub_op_modify " << opname 
           << " " << poid 
           << " v " << op->version
	   << " " << op->offset << "~" << op->length
	   << dendl;  
  
  // note peer's stat
  int fromosd = op->get_source().num();
  osd->take_peer_stat(fromosd, op->peer_stat);

  // we better not be missing this.
  assert(!missing.is_missing(poid.oid));

  // prepare our transaction
  ObjectStore::Transaction t;

  // do op
  int ackerosd = acting[0];
  osd->logger->inc("r_wr");
  osd->logger->inc("r_wrb", op->length);
  
  if (op->op != CEPH_OSD_OP_WRNOOP) {
    prepare_transaction(t, op->reqid,
			op->poid, op->op, op->version,
			op->offset, op->length, op->get_data(), 
			op->follows_snap, op->snaps,
			op->inc_lock, op->pg_trim_to);
  }
  
  C_OSD_RepModifyCommit *oncommit = new C_OSD_RepModifyCommit(this, op, ackerosd, info.last_complete);
  
  // apply log update. and possibly update itself.
  unsigned tr = osd->store->apply_transaction(t, oncommit);
  if (tr != 0 &&   // no errors
      tr != 2) {   // or error on collection_add
    derr(0) << "error applying transaction: r = " << tr << dendl;
    assert(tr == 0);
  }
  
  // send ack to acker
  MOSDSubOpReply *ack = new MOSDSubOpReply(op, 0, osd->osdmap->get_epoch(), false);
  ack->set_peer_stat(osd->get_my_stat_for(g_clock.now(), ackerosd));
  osd->messenger->send_message(ack, osd->osdmap->get_inst(ackerosd));
  
  // ack myself.
  oncommit->ack(); 
}

void ReplicatedPG::sub_op_modify_commit(MOSDSubOp *op, int ackerosd, eversion_t last_complete)
{
  // send commit.
  dout(10) << "rep_modify_commit on op " << *op
           << ", sending commit to osd" << ackerosd
           << dendl;
  if (osd->osdmap->is_up(ackerosd)) {
    MOSDSubOpReply *commit = new MOSDSubOpReply(op, 0, osd->osdmap->get_epoch(), true);
    commit->set_pg_complete_thru(last_complete);
    commit->set_peer_stat(osd->get_my_stat_for(g_clock.now(), ackerosd));
    osd->messenger->send_message(commit, osd->osdmap->get_inst(ackerosd));
    delete op;
  }
}

void ReplicatedPG::sub_op_modify_reply(MOSDSubOpReply *r)
{
  // must be replication.
  tid_t rep_tid = r->get_rep_tid();
  int fromosd = r->get_source().num();
  
  osd->take_peer_stat(fromosd, r->get_peer_stat());
  
  if (rep_gather.count(rep_tid)) {
    // oh, good.
    repop_ack(rep_gather[rep_tid], 
	      r->get_result(), r->get_commit(), 
	      fromosd, 
	      r->get_pg_complete_thru());
    delete r;
  } else {
    // early ack.
    waiting_for_repop[rep_tid].push_back(r);
  }
}










// ===========================================================

/** pull - request object from a peer
 */
void ReplicatedPG::pull(pobject_t poid)
{
  assert(missing.loc.count(poid.oid));
  eversion_t v = missing.missing[poid.oid];
  int fromosd = missing.loc[poid.oid];
  
  dout(7) << "pull " << poid
          << " v " << v 
          << " from osd" << fromosd
          << dendl;

  // send op
  osd_reqid_t rid;
  tid_t tid = osd->get_tid();
  
  MOSDSubOp *subop = new MOSDSubOp(rid, info.pgid, poid, CEPH_OSD_OP_PULL,
				   0, 0, 
				   osd->osdmap->get_epoch(), tid, 0, v, 0);
  osd->messenger->send_message(subop, osd->osdmap->get_inst(fromosd));
  
  // take note
  assert(pulling.count(poid.oid) == 0);
  pulling[poid.oid] = v;
}


/** push - send object to a peer
 */
void ReplicatedPG::push(pobject_t poid, int peer)
{
  // read data+attrs
  bufferlist bl;
  eversion_t v;
  size_t vlen = sizeof(v);
  map<string,bufferptr> attrset;
  
  osd->store->read(info.pgid, poid, 0, 0, bl);
  osd->store->getattr(info.pgid, poid, "version", &v, vlen);
  osd->store->getattrs(info.pgid, poid, attrset);

  // ok
  dout(7) << "push " << poid << " v " << v 
          << " size " << bl.length()
          << " to osd" << peer
          << dendl;
  assert(vlen == sizeof(v));

  osd->logger->inc("r_push");
  osd->logger->inc("r_pushb", bl.length());
  
  // send
  osd_reqid_t rid;  // useless?
  MOSDSubOp *subop = new MOSDSubOp(rid, info.pgid, poid, CEPH_OSD_OP_PUSH, 0, bl.length(),
				   osd->osdmap->get_epoch(), osd->get_tid(), 0, v, 0);
  subop->set_data(bl);   // note: claims bl, set length above here!
  subop->attrset.swap(attrset);
  osd->messenger->send_message(subop, osd->osdmap->get_inst(peer));
  
  if (is_primary()) {
    peer_missing[peer].got(poid.oid);
    pushing[poid.oid].insert(peer);
  }
}

void ReplicatedPG::sub_op_push_reply(MOSDSubOpReply *reply)
{
  dout(10) << "sub_op_push_reply from " << reply->get_source() << " " << *reply << dendl;
  
  int peer = reply->get_source().num();
  pobject_t poid = reply->get_poid();
  
  if (pushing.count(poid.oid) &&
      pushing[poid.oid].count(peer)) {
    pushing[poid.oid].erase(peer);

    if (peer_missing.count(peer) == 0 ||
        peer_missing[peer].num_missing() == 0) 
      uptodate_set.insert(peer);

    if (pushing[poid.oid].empty()) {
      dout(10) << "pushed " << poid << " to all replicas" << dendl;
      do_peer_recovery();
    } else {
      dout(10) << "pushed " << poid << ", still waiting for push ack from " 
	       << pushing[poid.oid] << dendl;
    }
  } else {
    dout(10) << "huh, i wasn't pushing " << poid << dendl;
  }
  delete reply;
}


/** op_pull
 * process request to pull an entire object.
 * NOTE: called from opqueue.
 */
void ReplicatedPG::sub_op_pull(MOSDSubOp *op)
{
  const pobject_t poid = op->poid;
  const eversion_t v = op->version;
  int from = op->get_source().num();

  dout(7) << "op_pull " << poid << " v " << op->version
          << " from " << op->get_source()
          << dendl;

  // is a replica asking?  are they missing it?
  if (is_primary()) {
    // primary
    assert(peer_missing.count(from));  // we had better know this, from the peering process.

    if (!peer_missing[from].is_missing(poid.oid)) {
      dout(7) << "op_pull replica isn't actually missing it, we must have already pushed to them" << dendl;
      delete op;
      return;
    }

    // do we have it yet?
    if (is_missing_object(poid.oid)) {
      wait_for_missing_object(poid.oid, op);
      return;
    }
  } else {
    // non-primary
    if (missing.is_missing(poid.oid)) {
      dout(7) << "op_pull not primary, and missing " << poid << ", ignoring" << dendl;
      delete op;
      return;
    }
  }
    
  // push it back!
  push(poid, op->get_source().num());
}


/** op_push
 * NOTE: called from opqueue.
 */
void ReplicatedPG::sub_op_push(MOSDSubOp *op)
{
  pobject_t poid = op->poid;
  eversion_t v = op->version;

  if (!is_missing_object(poid.oid)) {
    dout(7) << "sub_op_push not missing " << poid << dendl;
    dout(15) << " but i AM missing " << missing.missing << dendl;
    return;
  }
  
  dout(7) << "op_push " 
          << poid 
          << " v " << v 
          << " size " << op->length << " " << op->get_data().length()
          << dendl;

  assert(op->get_data().length() == op->length);
  
  // write object and add it to the PG
  ObjectStore::Transaction t;
  t.remove(info.pgid, poid);  // in case old version exists
  t.write(info.pgid, poid, 0, op->length, op->get_data());
  t.setattrs(info.pgid, poid, op->attrset);
  //t.collection_add(info.pgid, poid);

  // close out pull op?
  if (pulling.count(poid.oid))
    pulling.erase(poid.oid);

  missing.got(poid.oid, v);


  // raise last_complete?
  assert(log.complete_to != log.log.end());
  while (log.complete_to != log.log.end()) {
    if (missing.missing.count(log.complete_to->oid)) break;
    if (info.last_complete < log.complete_to->version)
      info.last_complete = log.complete_to->version;
    log.complete_to++;
  }
  dout(10) << "last_complete now " << info.last_complete << dendl;
  
  
  // apply to disk!
  bufferlist bl;
  ::encode(info, bl);
  t.collection_setattr(info.pgid, "info", bl);
  unsigned r = osd->store->apply_transaction(t);
  assert(r == 0);



  if (is_primary()) {
    // are others missing this too?
    for (unsigned i=1; i<acting.size(); i++) {
      int peer = acting[i];
      assert(peer_missing.count(peer));
      if (peer_missing[peer].is_missing(poid.oid)) 
	push(poid, peer);  // ok, push it, and they (will) have it now.
    }

    // continue recovery
    if (info.is_uptodate())
      uptodate_set.insert(osd->get_nodeid());
    do_recovery();
  } else {
    // ack if i'm a replica and being pushed to.
    MOSDSubOpReply *reply = new MOSDSubOpReply(op, 0, osd->osdmap->get_epoch(), false); 
    osd->messenger->send_message(reply, op->get_source_inst());
  }

  delete op;

  // kick waiters
  if (waiting_for_missing_object.count(poid.oid)) {
    osd->take_waiters(waiting_for_missing_object[poid.oid]);
    waiting_for_missing_object.erase(poid.oid);
  }
}



/*
 * pg status change notification
 */

void ReplicatedPG::on_osd_failure(int o)
{
  dout(10) << "on_osd_failure " << o << dendl;

  hash_map<tid_t,RepGather*>::iterator p = rep_gather.begin();
  while (p != rep_gather.end()) {
    RepGather *repop = p->second;
    p++;
    dout(-1) << "checking repop tid " << repop->rep_tid << dendl;
    if (repop->waitfor_ack.count(o) ||
	repop->waitfor_commit.count(o))
      repop_ack(repop, -1, true, o);
  }
}

void ReplicatedPG::on_acker_change()
{
  dout(10) << "on_acker_change" << dendl;
}

void ReplicatedPG::on_change()
{
  dout(10) << "on_change" << dendl;

  // apply all local repops
  //  (pg is inactive; we will repeer)
  for (hash_map<tid_t,RepGather*>::iterator p = rep_gather.begin();
       p != rep_gather.end();
       p++) 
    if (!p->second->applied)
      apply_repop(p->second);

  hash_map<tid_t,RepGather*>::iterator p = rep_gather.begin(); 
  while (p != rep_gather.end()) {
    RepGather *repop = p->second;

    if (acting.empty() || acting[0] != osd->get_nodeid()) {
      // no longer primary.  hose repops.
      dout(-1) << "no longer primary, aborting repop tid " << repop->rep_tid << dendl;
      rep_gather.erase(p++);
      delete repop->op;
      delete repop;
    } else {
      // still primary. artificially ack+commit any replicas who dropped out of the pg
      p++;
      dout(-1) << "checking repop tid " << repop->rep_tid << dendl;
      set<int> all;
      set_union(repop->waitfor_commit.begin(), repop->waitfor_commit.end(),
		repop->waitfor_ack.begin(), repop->waitfor_ack.end(),
		inserter(all, all.begin()));
      for (set<int>::iterator q = all.begin(); q != all.end(); q++) {
	bool have = false;
	for (unsigned i=1; i<acting.size(); i++)
	  if (acting[i] == *q) 
	    have = true;
	if (!have)
	  repop_ack(repop, -EIO, true, *q);
      }
    }
  }
}

void ReplicatedPG::on_role_change()
{
  dout(10) << "on_role_change" << dendl;

  // take object waiters
  for (hash_map<object_t, list<Message*> >::iterator it = waiting_for_missing_object.begin();
       it != waiting_for_missing_object.end();
       it++)
    osd->take_waiters(it->second);
  waiting_for_missing_object.clear();
}







void ReplicatedPG::cancel_recovery()
{
  // forget about where missing items are, or anything we're pulling
  missing.loc.clear();
  osd->num_pulling -= pulling.size();
  pulling.clear();
  pushing.clear();
}

/**
 * do one recovery op.
 * return true if done, false if nothing left to do.
 */
bool ReplicatedPG::do_recovery()
{
  assert(is_primary());

  dout(-10) << "do_recovery pulling " << pulling.size() << " in pg, "
           << osd->num_pulling << "/" << g_conf.osd_max_pull << " total"
           << dendl;
  dout(10) << "do_recovery " << missing << dendl;
  dout(15) << "do_recovery " << missing.missing << dendl;

  // can we slow down on this PG?
  if (osd->num_pulling >= g_conf.osd_max_pull && !pulling.empty()) {
    dout(-10) << "do_recovery already pulling max, waiting" << dendl;
    return true;
  }

  // look at log!
  Log::Entry *latest = 0;

  while (log.requested_to != log.log.end()) {
    assert(log.objects.count(log.requested_to->oid));
    latest = log.objects[log.requested_to->oid];
    assert(latest);

    dout(10) << "do_recovery "
             << *log.requested_to
	     << (latest->is_update() ? " (update)":"")
             << (pulling.count(latest->oid) ? " (pulling)":"")
	     << (missing.is_missing(latest->oid) ? " (missing)":"")
             << dendl;

    if (latest->is_update() &&
        !pulling.count(latest->oid) &&
        missing.is_missing(latest->oid)) {
      pobject_t poid(info.pgid.pool(), 0, latest->oid);
      pull(poid);
      return true;
    }
    
    log.requested_to++;
  }

  if (!pulling.empty()) {
    dout(7) << "do_recovery requested everything, still waiting" << dendl;
    return false;
  }

  // done?
  assert(missing.num_missing() == 0);
  
  if (info.last_complete != info.last_update) {
    dout(7) << "do_recovery last_complete " << info.last_complete << " -> " << info.last_update << dendl;
    info.last_complete = info.last_update;
  }

  log.complete_to == log.log.end();
  log.requested_to = log.log.end();

  if (is_primary()) {
    // i am primary
    uptodate_set.insert(osd->whoami);
    if (is_all_uptodate()) {
      dout(-7) << "do_recovery complete" << dendl;
      finish_recovery();
    } else {
      dout(-10) << "do_recovery primary now complete, starting peer recovery" << dendl;
      do_peer_recovery();
    }
  } else {
    // tell primary
    dout(7) << "do_recovery complete, telling primary" << dendl;
    list<PG::Info> ls;
    ls.push_back(info);
    osd->messenger->send_message(new MOSDPGNotify(osd->osdmap->get_epoch(),
                                                  ls),
                                 osd->osdmap->get_inst(get_primary()));
  }

  return false;
}

void ReplicatedPG::do_peer_recovery()
{
  dout(-10) << "do_peer_recovery" << dendl;

  // this is FAR from an optimal recovery order.  pretty lame, really.
  for (unsigned i=0; i<acting.size(); i++) {
    int peer = acting[i];

    if (peer_missing.count(peer) == 0 ||
        peer_missing[peer].num_missing() == 0) 
      continue;
    
    // oldest first!
    object_t oid = peer_missing[peer].rmissing.begin()->second;
    pobject_t poid(info.pgid.pool(), 0, oid);
    eversion_t v = peer_missing[peer].rmissing.begin()->first;

    push(poid, peer);

    // do other peers need it too?
    for (i++; i<acting.size(); i++) {
      int peer = acting[i];
      if (peer_missing.count(peer) &&
          peer_missing[peer].is_missing(oid)) 
	push(poid, peer);
    }

    return;
  }
  
  // nothing to do!
  dout(-10) << "do_peer_recovery - nothing to do!" << dendl;

  if (is_all_uptodate()) 
    finish_recovery();
  else {
    dout(10) << "do_peer_recovery not all uptodate, acting " << acting << ", uptodate " << uptodate_set << dendl;
  }
}



/** clean_up_local
 * remove any objects that we're storing but shouldn't.
 * as determined by log.
 */
void ReplicatedPG::clean_up_local(ObjectStore::Transaction& t)
{
  dout(10) << "clean_up_local" << dendl;

  assert(info.last_update >= log.bottom);  // otherwise we need some help!

  if (log.backlog) {

    // FIXME: sloppy pobject vs object conversions abound!  ***
    
    // be thorough.
    list<pobject_t> ls;
    osd->store->collection_list(info.pgid, ls);
    set<object_t> s;
    
    for (list<pobject_t>::iterator i = ls.begin();
         i != ls.end();
         i++) 
      s.insert(i->oid); 

    set<object_t> did;
    for (list<Log::Entry>::reverse_iterator p = log.log.rbegin();
         p != log.log.rend();
         p++) {
      if (did.count(p->oid)) continue;
      did.insert(p->oid);
      
      if (p->is_delete()) {
        if (s.count(p->oid)) {
	  pobject_t poid(info.pgid.pool(), 0, p->oid);
          dout(10) << " deleting " << poid
                   << " when " << p->version << dendl;
          t.remove(info.pgid, poid);
        }
        s.erase(p->oid);
      } else {
        // just leave old objects.. they're missing or whatever
        s.erase(p->oid);
      }
    }

    for (set<object_t>::iterator i = s.begin(); 
         i != s.end();
         i++) {
      pobject_t poid(info.pgid.pool(), 0, *i);
      dout(10) << " deleting stray " << poid << dendl;
      t.remove(info.pgid, poid);
    }

  } else {
    // just scan the log.
    set<object_t> did;
    for (list<Log::Entry>::reverse_iterator p = log.log.rbegin();
         p != log.log.rend();
         p++) {
      if (did.count(p->oid)) continue;
      did.insert(p->oid);

      if (p->is_delete()) {
	pobject_t poid(info.pgid.pool(), 0, p->oid);
        dout(10) << " deleting " << poid
                 << " when " << p->version << dendl;
        t.remove(info.pgid, poid);
      } else {
        // keep old(+missing) objects, just for kicks.
      }
    }
  }
}<|MERGE_RESOLUTION|>--- conflicted
+++ resolved
@@ -606,22 +606,6 @@
   if (op == CEPH_OSD_OP_WRNOOP) 
     return;
 
-<<<<<<< HEAD
-=======
-  // raise last_complete?
-  if (info.last_complete == info.last_update)
-    info.last_complete = version;
-  
-  // raise last_update.
-  assert(version > info.last_update);
-  info.last_update = version;
-  
-  // write pg info
-  bufferlist infobl;
-  ::encode(info, infobl);
-  t.collection_setattr(pgid, "info", infobl);
->>>>>>> 689a8d28
-
   // clone?
   if (poid.oid.snap) {
     assert(poid.oid.snap == NOSNAP);
@@ -769,7 +753,9 @@
   info.last_update = at_version;
   
   // write pg info
-  t.collection_setattr(info.pgid, "info", &info, sizeof(info));
+  bufferlist infobl;
+  ::encode(info, infobl);
+  t.collection_setattr(info.pgid, "info", infobl);
 
   // prepare log append
   append_log(t, logentry, trim_to);
