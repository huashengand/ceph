--- conflicted
+++ resolved
@@ -178,15 +178,9 @@
 Package: ceph-osd
 Architecture: linux-any
 Depends: ceph-base (= ${binary:Version}), ${misc:Depends}, ${shlibs:Depends}
-<<<<<<< HEAD
-Recommends: ceph-common
+Recommends: ceph-common (= ${binary:Version})
 Replaces: ceph (<< 10)
 Breaks: ceph (<< 10)
-=======
-Recommends: ceph-common (= ${binary:Version})
-Replaces: ceph (<< 9.0.1-1294)
-Breaks: ceph (<< 9.0.1-1294)
->>>>>>> 11b1cdc6
 Description: OSD server for the ceph storage system
  Ceph is a massively scalable, open-source, distributed
  storage system that runs on commodity hardware and delivers object,
